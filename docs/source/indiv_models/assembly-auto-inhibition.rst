--- conflicted
+++ resolved
@@ -2,11 +2,7 @@
 
 Assembly Auto Inhibition
 ------------------------
-<<<<<<< HEAD
 + Ligand binding that promotes protein oligomerization, which is auto-inhibited by saturation of ligand (related to the prozone effect).
-=======
-+ Ligand binding at two sites that prompts oligomerization. Oligomerization is auto-inhibited by excess ligand (related to the prozone effect).
->>>>>>> d0294532
 + Model contributed by: Martin Rennie, PhD
 + Rennie & Crowley (2019). *ChemPhysChem* `(link) <https://onlinelibrary.wiley.com/doi/10.1002/cphc.201900153>`_.
 + `indiv_models\.AssemblyAutoInhibition <https://github.com/harmslab/pytc/blob/master/pytc/indiv_models/assembly_auto_inhibition.py>`_
@@ -27,19 +23,6 @@
 +================================+========================+============================+===============+
 |macroscopic association constant|                        |                            |               |
 |for binding of the first ligand |                        |                            |               |
-<<<<<<< HEAD
-|to the protein monomer          |                        |                            |               |
-|(M\ :sup:`-1`)                  | :math:`K_{1}`          | :code:`Klig1`              | thermodynamic |
-+--------------------------------+------------------------+----------------------------+---------------+
-|average* association constant   |                        |                            |               |
-|for binding of the remaining    |                        |                            |               |
-|ligands to the protein monomer  |                        |                            |               |
-|(M\ :sup:`-1`)                  | :math:`K_{2}`          | :code:`Klig2`              | thermodynamic |
-+--------------------------------+------------------------+----------------------------+---------------+
-|average* association constant   |                        |                            |               |
-|for formation of the protein    |                        |                            |               |
-|oligomer (M\ :sup:`-1`)         | :math:`K_{3}`          | :code:`Kolig`              | thermodynamic |
-=======
 |to the protein (M\ :sup:`-1`)   | :math:`K_{1}`          | :code:`Klig1`              | thermodynamic |
 +--------------------------------+------------------------+----------------------------+---------------+
 |macroscopic association constant|                        |                            |               |
@@ -49,7 +32,6 @@
 |"unit normalized" association   |                        |                            |               |
 |constant for formation of the   |                        |                            |               |
 |protein oligomer (M\ :sup:`-1`) | :math:`K_{3}`          | :code:`Kolig`              | thermodynamic |
->>>>>>> d0294532
 +--------------------------------+------------------------+----------------------------+---------------+
 |enthalpy change for             |                        |                            |               |
 |binding of the first ligand to  |                        |                            |               |
@@ -89,11 +71,7 @@
 ~~~~~~~
 
 .. math::
-<<<<<<< HEAD
     [P_{T}]_{i} =   [P]_{i} + [PL]_{i} + [PL_{m}]_{i} + n_{P}[P_{olig}]_{i}
-=======
-    [P_{T}]_{i} =   [P]_{i} + [PL]_{i} + [PL_{2}]_{i} + n_{P}[P_{olig}]_{i}
->>>>>>> d0294532
 
 .. math::
     [L_{T}]_{i} = [L]_{i} + [PL]_{i} + m[PL_{m}]_{i} + n_{L}[P_{olig}]_{i}
