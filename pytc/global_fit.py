__description__ = \
"""
fitting.py

Classes for doing nonlinear regression of global models against multiple ITC
experiments.
"""
__author__ = "Michael J. Harms"
__date__ = "2016-06-22"

import copy, inspect, warnings, sys
import numpy as np
import scipy
import scipy.optimize as optimize
from matplotlib import pyplot as plt
from matplotlib import gridspec

from . global_connectors import GlobalConnector

class GlobalFit:
    """
    Class for regressing models against an arbitrary number of ITC experiments.
    """

    def __init__(self):
        """
        Set up the main binding model to fit.
        """

        # Objects for holding global parameters
        self._global_param_keys = []
        self._global_params = {}
        self._global_param_mapping = {}

        # List of experiments and the weight to apply for each experiment
        self._expt_dict = {}
        self._expt_weights = {}
        self._expt_list_stable_order = []

    def add_experiment(self,experiment,weight=1.0):
        """
        experiment: an initialized ITCExperiment instance
        weight: how much to weight this experiment in the regression relative to other
                experiments.  Values <1.0 weight this experiment less than others;
                values >1.0 weight this more than others.
        """

        name = experiment.experiment_id

        # Record the experiment
        self._expt_dict[name] = experiment
        self._expt_list_stable_order.append(name)
        self._expt_weights[name] = weight

    def remove_experiment(self,experiment):
        """
        Remove an experiment from the analysis.
        """

        expt_name = experiment.experiment_id

        # Go through all global parameters
        for k in self._global_param_mapping.keys():

            # If the experiment links to that
            for expt in self._global_param_mapping[k]:
                if expt_name == expt[0]:
                    self._global_param_mapping[k].remove(expt)

                    if len(self._global_param_mapping[k]) == 0:
                        self.remove_global(k)

        self._expt_dict.pop(expt_name)
        self._expt_list_stable_order.remove(expt_name)

    def link_to_global(self,expt,expt_param,global_param_name):
        """
        Link a local experimental fitting parameter to a global fitting
        parameter.
        """

        expt_name = expt.experiment_id

        # If the experiment hasn't already been added to the global fitter, add it
        try:
            self._expt_dict[expt_name]
        except KeyError:
            self.add_experiment(expt)

        # Make sure the experimental paramter is actually in the experiment
        if expt_param not in self._expt_dict[expt_name].model.param_names:
            err = "Parameter {} not in experiment {}\n".format(expt_param,expt_name)
            raise ValueError(err)

        # Update the alias from the experiment side
        self._expt_dict[expt_name].model.update_aliases({expt_param:
                                                         global_param_name})

        # Update the alias from the global side
        e = self._expt_dict[expt_name]
        if global_param_name not in self._global_param_keys:

            # Make new global parameter and create link
            self._global_param_keys.append(global_param_name)
            self._global_param_mapping[global_param_name] = [(expt_name,expt_param)]

            # If this is a "dumb" global parameter, store a FitParameter
            # instance with the data in it.
            if type(global_param_name) == str:
                self._global_params[global_param_name] = copy.copy(e.model.parameters[expt_param])

            # If this is a GlobalConnector method, store the GlobalConnector
            # instance as the paramter
            elif issubclass(global_param_name.__self__.__class__,GlobalConnector):
                self._global_params[global_param_name] = global_param_name.__self__

            else:
                err = "global variable class not recongized.\n"
                raise ValueError(err)

        else:
            # Only add link, but do not make a new global parameter
            if expt_name not in [m[0] for m in self._global_param_mapping[global_param_name]]:
                self._global_param_mapping[global_param_name].append((expt_name,expt_param))

    def unlink_from_global(self,expt,expt_param):
        """
        Remove the link between a local fitting parameter and a global
        fitting parameter.
        """

        expt_name = expt.experiment_id

        # Make sure the experimental parameter is actually in the experiment
        if expt_param not in self._expt_dict[expt_name].model.param_names:
            err = "Parameter {} not in experiment {}\n".format(expt_param,expt_name)
            raise ValueError(err)

        global_name = self._expt_dict[expt_name].model.parameters[expt_param].alias

        # remove global --> expt link
        self._global_param_mapping[global_name].remove((expt_name,expt_param))
        if len(self._global_param_mapping[global_name]) == 0:
            self.remove_global(global_name)

        # remove expt --> global link
        self._expt_dict[expt_name].model.update_aliases({expt_param:None})

    def remove_global(self,global_param_name):
        """
        Remove a global parameter, unlinking all local parameters.
        """

        if global_param_name not in self._global_param_keys:
            err = "Global parameter {} not defined.\n".format(global_param_name)
            raise ValueError(err)

        # Remove expt->global mapping from each experiment
        for k in self._global_param_mapping.keys():

            for expt in self._global_param_mapping[k]:

                expt_name = expt[0]
                expt_params = self._expt_dict[expt_name].model.param_aliases.keys()
                for p in expt_params:
                    if self._expt_dict[expt_name].model.param_aliases[p] == global_param_name:
                        self._expt_dict[expt_name].model.update_aliases({p:None})
                        break

        # Remove global data
        self._global_param_keys.remove(global_param_name)
        self._global_param_mapping.pop(global_param_name)
        self._global_params.pop(global_param_name)

    def _residuals(self,param=None):
        """
        Calculate the residuals between the experiment and calculated model
        heats.
        """

        all_residuals = []

        for i in range(len(param)):

            # local variable
            if self._float_param_type[i] == 0:
                experiment = self._float_param_mapping[i][0]
                parameter_name = self._float_param_mapping[i][1]
                self._expt_dict[experiment].model.update_values({parameter_name:param[i]})

            # Vanilla global variable
            elif self._float_param_type[i] == 1:
                param_key = self._float_param_mapping[i][0]
                for experiment, parameter_name in self._global_param_mapping[param_key]:
                    self._expt_dict[experiment].model.update_values({parameter_name:param[i]})

            # Global connector global variable
            elif self._float_param_type[i] == 2:
                connector = self._float_param_mapping[i][0].__self__
                param_name = self._float_param_mapping[i][1]
                connector.update_values({param_name:param[i]})

            else:
                err = "Paramter type {} not recongized.\n".format(self._float_param_type[i])
                raise ValueError(err) 

        # Look for connector functions
        for connector_function in self._global_param_keys:

            if type(connector_function) == str:
                continue

            # If this is a method of GlobalConnector...
            if issubclass(connector_function.__self__.__class__,
                          GlobalConnector):

                # Update experiments with the value spit out by the connector function
                for expt, param in self._global_param_mapping[connector_function]:
                    e = self._expt_dict[expt]
                    value = connector_function(e)
                    self._expt_dict[expt].model.update_values({param:value})
                 
        # Calculate residuals
        for k in self._expt_dict.keys():
            all_residuals.extend(self._expt_weights[k]*(self._expt_dict[k].heats - self._expt_dict[k].dQ))

        return np.array(all_residuals)


    def _prep_fit(self):
        """
        Prep the fit, creating all appropriate parameter mappings etc.
        """

        self._float_param = []
        self._float_bounds = [[],[]]
        self._float_param_mapping = []
        self._float_param_type = []

        self._float_global_connectors_seen = []

        float_param_counter = 0

        # Go through global variables
        for k in self._global_param_mapping.keys():
      
            # Otherwise, there is just one parameter to enumerate over.
            if type(k) == str:
                enumerate_over = {k:self._global_params[k]} 
                param_type = 1
 
            # If this is a global connector, enumerate over all parameters in
            # that connector 
            elif issubclass(k.__self__.__class__,GlobalConnector):

                # Only load each global connector in once
                if k in self._float_global_connectors_seen:
                    continue

                enumerate_over = self._global_params[k].params
                self._float_global_connectors_seen.append(k)
                param_type = 2

            else:
                err = "global variable class not recongized.\n"
                raise ValueError(err)
            
            # Now update parameter values, bounds, and mapping 
            for e in enumerate_over.keys(): 

                # skip fixed paramters
                if enumerate_over[e].fixed:
                    continue

                self._float_param.append(enumerate_over[e].guess)
                self._float_bounds[0].append(enumerate_over[e].bounds[0])
                self._float_bounds[1].append(enumerate_over[e].bounds[1])
                self._float_param_mapping.append((k,e))
                self._float_param_type.append(param_type)

                float_param_counter += 1

        # Go through every experiment
        for k in self._expt_dict.keys():

            # Go through fit parameters within each experiment
            e = self._expt_dict[k]
            for p in e.model.param_names:

                # If the parameter is fixed, ignore it.
                if e.model.fixed_param[p]:
                    continue

                # If the paramter is global, ignore it.
                try:
                    e.model.param_aliases[p]
                    continue
                except KeyError:
                    pass

                # If not fixed or global, append the parameter to the list of
                # floating parameters
                self._float_param.append(e.model.param_guesses[p])
                self._float_bounds[0].append(e.model.bounds[p][0])
                self._float_bounds[1].append(e.model.bounds[p][1])
                self._float_param_mapping.append((k,p))
                self._float_param_type.append(0)

                float_param_counter += 1

        self._float_param = np.array(self._float_param,dtype=float)


    def _least_squares_fit(self,num_bootstrap=0,perturb_size=1.0):
        """
        Perform a global fit using nonlinear regression.
        """

        # Record actual heat files
        tmp_dict = {}
        for k in self._expt_dict.keys():
            tmp_dict[k] = copy.copy(self._expt_dict[k].heats)
          
        # Create array to store bootstrap replicates 
        self._bootstrap_params = np.zeros((num_bootstrap + 1,
                                           len(self._float_param)),dtype=float)

        # Go through bootstrap reps
        for i in range(num_bootstrap + 1):

            # Don't perturb first rep
            if i != 0:
                if i % 10 == 0:
                    print("Bootstrap {} of {}".format(i,num_bootstrap + 1))
                    sys.stdout.flush()

                # Perturb other rep
                for k in self._expt_dict.keys():
                    self._expt_dict[k].heats = tmp_dict[k] + np.random.normal(0.0,perturb_size,len(tmp_dict[k]))

            # Do the actual fit
            fit_result = optimize.least_squares(self._residuals, 
                                                x0=self._float_param,
                                                bounds=self._float_bounds)

            # Record first rep as best estimate
            if i == 0:
                self._fit_result = fit_result

            self._bootstrap_params[i,:] = fit_result.x

        # Restore heats
        for k in self._expt_dict.keys():
            self._expt_dict[k].heats = tmp_dict[k]
        
    def _parse_fit(self):
        """
        Parse the fit results.
        """

        if self._bootstrap_params.shape[0] > 1:
            fit_parameters = self._bootstrap_params[0,:]
            std_error = np.std(self._bootstrap_params,0)
           
        else: 

            fit_parameters = self._fit_result.x

            # Extract standard error on the fit parameter from the covariance

            # Determine the covariance matrix (Jacobian * residual variance)  See:
            # http://stackoverflow.com/questions/14854339/in-scipy-how-and-why-does-curve-fit-calculate-the-covariance-of-the-parameter-es
            # http://stackoverflow.com/questions/14581358/getting-standard-errors-on-fitted-parameters-using-the-optimize-leastsq-method-i
            N = len(self._fit_result.fun)
            P = len(self._fit_result.x)

            s_sq = np.sum(self._fit_result.fun**2)/(N - P)
            pcov = self._fit_result.jac*s_sq
            variance = np.absolute(np.diagonal(pcov))
            std_error = np.sqrt(variance)

            # 95% confidence intervals from standard error
            z = scipy.stats.t(N-P-1).ppf(0.975)
            c1 = fit_parameters - z*std_error
            c2 = fit_parameters + z*std_error

        # Store the result
        for i in range(len(fit_parameters)):
                
            # local variable
            if self._float_param_type[i] == 0:

                experiment = self._float_param_mapping[i][0]
                parameter_name = self._float_param_mapping[i][1]

                self._expt_dict[experiment].model.update_values({parameter_name:fit_parameters[i]})
                self._expt_dict[experiment].model.update_errors({parameter_name:std_error[i]})

            # Vanilla global variable
            elif self._float_param_type[i] == 1:

                param_key = self._float_param_mapping[i][0]
                for k, p in self._global_param_mapping[param_key]:
                    self._expt_dict[k].model.update_values({p:fit_parameters[i]})
                    self._global_params[param_key].value = fit_parameters[i]
                    self._global_params[param_key].error = std_error[i]

            # Global connector global variable
            elif self._float_param_type[i] == 2:
                connector = self._float_param_mapping[i][0].__self__
                param_name = self._float_param_mapping[i][1]

                # HACK: if you use the params[param_name].value setter function,
                # it will break the connector.  This is because I expose the 
                # thermodynamic-y stuff of interest via .__dict__ rather than 
                # directly via params.  So, this has to use the .update_values
                # method. 
                connector.update_values({param_name:fit_parameters[i]})
                connector.params[param_name].error = std_error[i]

            else:
                err = "Paramter type {} not recognized.\n".format(self._float_param_type[i])
                raise ValueError(err) 

    def fit(self,num_bootstrap=0,perturb_size=1.0):
        """
        Public fitting function that fits the data.
        """

        self._prep_fit()
        self._least_squares_fit(num_bootstrap,perturb_size=perturb_size)
        self._parse_fit()

    def plot(self,correct_molar_ratio=False,subtract_dilution=False,
             color_list=None,data_symbol="o",linewidth=1.5):
        """
        Plot the experimental data and fit results.
    
        Returns matplotlib Figure and AxesSubplot instances that can be further
        manipulated by the user of the API.
        """

        fig = plt.figure(figsize=(5.5,6)) 

        gs = gridspec.GridSpec(2, 1, height_ratios=[4, 1]) 
        ax = []
        ax.append(fig.add_subplot(gs[0]))
        ax.append(fig.add_subplot(gs[1],sharex=ax[0]))

        for i in range(2):
            ax[i].spines['top'].set_visible(False)
            ax[i].spines['right'].set_visible(False)

            ax[i].yaxis.set_ticks_position('left')
            ax[i].xaxis.set_ticks_position('bottom')


        if color_list == None:
            N = len(self._expt_list_stable_order)
            color_list = [plt.cm.brg(i/N) for i in range(N)]

        if len(color_list) < len(self._expt_list_stable_order):
            err = "Number of specified colors is less than number of experiments.\n"
            raise ValueError(err)

        for i, expt_name in enumerate(self._expt_list_stable_order):

            e = self._expt_dict[expt_name]

            mr = e.mole_ratio
            heats = e.heats
            calc = self._expt_dict[expt_name].dQ

            if len(calc) > 0:

                # Try to correct molar ratio for competent fraction
                if correct_molar_ratio:
                    try:
                        mr = mr/e.param_values["fx_competent"]
                    except KeyError:
                        pass

                if subtract_dilution:
                    heats = heats - e.dilution_heats
                    calc = calc - e.dilution_heats

            ax[0].plot(mr,heats,data_symbol,color=color_list[i])

            if len(e.dQ) > 0:

                ax[0].plot(mr,calc,color=color_list[i],linewidth=linewidth)
                ax[0].set_ylabel("heat per shot (kcal/mol)")

                ax[1].plot([np.min(mr),np.max(mr)],[0,0],"--",linewidth=1.0,color="gray")
                ax[1].plot(mr,(calc-heats),data_symbol,color=color_list[i])     
                ax[1].set_xlabel("molar ratio (titrant/stationary)")
                ax[1].set_ylabel("residual")

                plt.setp(ax[0].get_xticklabels(), visible=False)
        
        fig.set_tight_layout(True)
        #plt.tight_layout()

        return fig, ax

    # -------------------------------------------------------------------------
    # Properties describing fit results

    @property
    def fit_as_csv(self):
        """
        Return a csv-style string of the fit.
        """

        out = ["# Fit successful? {}\n".format(self.fit_success)]
        out.append("# Fit sum of square residuals: {}\n".format(self.fit_sum_of_squares))
        out.append("# Fit num param: {}\n".format(self.fit_num_param))
        out.append("# Fit num observations: {}\n".format(self.fit_num_obs))
        out.append("type,name,dh_file,value,uncertainty,fixed,guess,lower_bound,upper_bound\n") 
        for k in self.fit_param[0].keys():

            param_type = "global"
            dh_file = "NA"

            if self.global_param[k].fixed:
                fixed = "fixed"
            else:
                fixed = "float"

            param_name = k
            value = self.fit_param[0][k]
            uncertainty = self.fit_std_error[0][k]
            guess = self.global_param[k].guess
            lower_bound = self.global_param[k].bounds[0]
            upper_bound = self.global_param[k].bounds[1]

            out.append("{:},{:},{:},{:.5e},{:.5e},{:},{:.5e},{:.5e},{:.5e}\n".format(param_type,
                                                                                     param_name,
                                                                                     dh_file,
                                                                                     value,
                                                                                     uncertainty,
                                                                                     fixed,
                                                                                     guess,
                                                                                     lower_bound,
                                                                                     upper_bound))

        for i in range(len(self.fit_param[1])):

            expt_name = self._expt_list_stable_order[i]

            param_type = "local"
            dh_file = self._expt_dict[expt_name].dh_file

            for k in self.fit_param[1][i].keys():

                try:
                    alias = self._expt_dict[expt_name].model.parameters[k].alias
                    if alias != None:
                        continue
                except AttributeError:
                    pass

                if self._expt_dict[expt_name].model.parameters[k].fixed:
                    fixed = "fixed"
                else:
                    fixed = "float"

                param_name = k 
                value = self.fit_param[1][i][k]
                uncertainty = self.fit_std_error[1][i][k]
                guess = self._expt_dict[expt_name].model.parameters[k].guess
                lower_bound = self._expt_dict[expt_name].model.parameters[k].bounds[0]
                upper_bound = self._expt_dict[expt_name].model.parameters[k].bounds[1]

                out.append("{:},{:},{:},{:.5e},{:.5e},{:},{:.5e},{:.5e},{:.5e}\n".format(param_type,
                                                                                         param_name,
                                                                                         dh_file,
                                                                                         value,
                                                                                         uncertainty,
                                                                                         fixed,
                                                                                         guess,
                                                                                         lower_bound,
                                                                                         upper_bound))


        return "".join(out)
 

    @property
    def global_param(self):
        """
        Return all of the unique global parameters as FitParameter instances.
        """

        connectors_seen = []

        # Global parameters
        global_param = {}
        for g in self._global_param_keys:
            if type(g) == str:
                global_param[g] = self._global_params[g]
            else:
                if g.__self__ not in connectors_seen:
                    connectors_seen.append(g.__self__)
                    for p in g.__self__.params.keys():
                        global_param[p] = g.__self__.params[p]

        return global_param
                

    @property
    def fit_param(self):
        """
        Return the fit results as a dictionary that keys parameter name to fit
        value.  This is a tuple with global parameters first, then a list of
        dictionaries for each local fit.
        """

        # Global parameters
        global_out_param = {}
        for g in self.global_param.keys():
            global_out_param[g] = self.global_param[g].value

        # Local parameters
        local_out_param = []
        for expt_name in self._expt_list_stable_order:
            local_out_param.append(self._expt_dict[expt_name].model.param_values)

        return global_out_param, local_out_param

    @property
    def fit_std_error(self):
        """
        Return the param error as a dictionary that keys parameter name to fit
        value.  This is a tuple with global parameters first, then a list of
        dictionaries for each local fit.
        """

        # Global parameters
        global_out_error = {}
        for g in self.global_param.keys():
            global_out_error[g] = self.global_param[g].error

        # Local parameters
        local_out_error = []
        for expt_name in self._expt_list_stable_order:
            local_out_error.append(self._expt_dict[expt_name].model.param_errors)

        return global_out_error, local_out_error

    @property
    def fit_sum_of_squares(self):
        """
        Return fit sum_of_squares.
        """
        try:
            return self._fit_result.cost
        except AttributeError:
            return None

    @property
    def fit_success(self):
        """
        Return fit success.
        """
        try:
            return self._fit_result.success
        except AttributeError:
            return None

    @property
    def fit_status(self):
        """
        Return fit status.
        """
        try:
            return self._fit_result.status
        except AttributeError:
            return None


    @property
    def fit_num_obs(self):
        """
        Return the number of observations used for the fit.
        """

        try:
            # fun is fit residuals
            return len(self._fit_result.fun)
        except AttributeError:
            return None

    @property
    def fit_num_param(self):
        """
        Return the number of parameters fit.
        """

        # Global parameters
        num_param = 0
        for k in self.fit_param[0].keys():

            # Only count floating parameters
            if not self.global_param[k].fixed:
                num_param += 1

        # Local parameters
        for i in range(len(self.fit_param[1])):

            expt_name = self._expt_list_stable_order[i]
            for k in self.fit_param[1][i].keys():

                # Skip variables linked to global variables
                try:
                    alias = self._expt_dict[expt_name].model.parameters[k].alias
                    if alias != None:
                        continue
                except AttributeError:
                    pass
            
                # Only count floating parameters
                if not self._expt_dict[expt_name].model.parameters[k].fixed:
                    num_param += 1

        return num_param

    @property
    def fit_stats(self):
        """
        Assumes that all data have the same error distribution -- e.g. similar
        noise levels etc.  Should be fine for data collected on same instrument.

        """

        try:
            self._fit_result
        except AttributeError:
            return None

        output = {}
     
        output["num_obs"] = self.fit_num_obs
        output["num_param"] = self.fit_num_param
 
        # Create a vector of calcluated and observed values.  
        y_obs = [] 
        y_estimate = []
        for k in self._expt_dict:
            y_obs.extend(self._expt_dict[k].heats)
            y_estimate.extend(self._expt_dict[k].dQ)
        y_estimate= np.array(y_estimate)
        y_obs = np.array(y_obs)

        P = self.fit_num_param
        N = self.fit_num_obs
 
        sse = np.sum((y_obs -          y_estimate)**2)
        sst = np.sum((y_obs -      np.mean(y_obs))**2)
        ssm = np.sum((y_estimate - np.mean(y_obs))**2)

        # Calcluate R**2 and adjusted R**2
        if sst == 0.0:
            output["Rsq"] = np.inf
            output["Rsq_adjusted"] = np.inf
        else:
            Rsq = 1 - (sse/sst)
            Rsq_adjusted = Rsq - (1 - Rsq)*P/(N - P - 1)

            output["Rsq"] = Rsq
            output["Rsq_adjusted"] = Rsq_adjusted
        
        # calculate F-statistic
        msm = (1/P)*ssm
        mse = 1/(N - P - 1)*sse
        if mse == 0.0:
            output["F"] = np.inf
            output["F"] = np.inf
        else:
            output["F"] = msm/mse
            output["p"] = 1 - scipy.stats.f.cdf(output["F"],P,(N-P-1))  

        # Calcluate log-likelihood
        variance = sse/N
        L1 = (1.0/np.sqrt(2*np.pi*variance))**N
        L2 = np.exp(-sse/(2*variance))
        lnL = np.log(L1*L2)
        output["ln(L)"] = lnL

        # AIC and BIC
        P_all = P + 1 # add parameter to account for implicit residual
        output["AIC"] = 2*P_all  - 2*lnL
        output["BIC"] = P_all*np.log(N) - 2*lnL
        output["AICc"] = output["AIC"] + 2*(P_all + 1)*(P_all + 2)/(N - P_all - 2)

        return output

    # -------------------------------------------------------------------------
    # Properties describing currently loaded parameters and experiments

    @property
    def experiments(self):
        """
        Return a list of associated experiments.
        """

        out = []
        for expt_name in self._expt_list_stable_order:
            out.append(self._expt_dict[expt_name])

        return out

    #--------------------------------------------------------------------------
    # parameter names

    @property
    def param_names(self):
        """
        Return parameter names. This is a tuple of global names and then a list
        of parameter names for each experiment.
        """

        global_param_names = list(self.global_param.keys())

        final_param_names = []
        for expt_name in self._expt_list_stable_order:
            e = self._expt_dict[expt_name]

            param_names = copy.deepcopy(e.model.param_names)

            # Part of the global command names.
            for k in e.model.param_aliases.keys():
                param_names.remove(k)

            final_param_names.append(param_names)

        return global_param_names, final_param_names

    #--------------------------------------------------------------------------
    # parameter aliases

    @property
    def param_aliases(self):
        """
        Return the parameter aliases.  This is a tuple.  The first entry is a
        dictionary of gloal parameters mapping to experiment number; the second
        is a map between experiment number and global parameter names.
        """

        expt_to_global = []
        for expt_name in self._expt_list_stable_order:
            e = self._expt_dict[expt_name]
            expt_to_global.append(copy.deepcopy(e.model.param_aliases))

        return self._global_param_mapping, expt_to_global



    #--------------------------------------------------------------------------
    # parameter guesses

    @property
    def param_guesses(self):
        """
        Return parameter guesses. This is a tuple of global names and then a list
        of parameter guesses for each experiment.
        """

        global_param_guesses = {}
        for p in self.global_param.keys():
            global_param_guesses[p] = self.global_param[p].guess

        final_param_guesses = []
        for expt_name in self._expt_list_stable_order:
            e = self._expt_dict[expt_name]
            param_guesses = copy.deepcopy(e.model.param_guesses)

            for k in e.model.param_aliases.keys():
                param_guesses.pop(k)

            final_param_guesses.append(param_guesses)

        return global_param_guesses, final_param_guesses

    def update_guess(self,param_name,param_guess,expt=None):
        """
        Update the one of the guesses for this fit.  If the experiment is None,
        set a global parameter.  Otherwise, set the specified experiment.

            param_name: name of parameter to set
            param_guess: value to set parameter to
            expt_name: name of experiment
        """

        if expt == None:
            try:
                self.global_param[param_name].guess = param_guess
            except KeyError:
                err = "param \"{}\" is not global.  You must specify an experiment.\n".format(param_name)
                raise KeyError(err)
        else:
            self._expt_dict[expt.experiment_id].model.update_guesses({param_name:param_guess})

    #--------------------------------------------------------------------------
    # parameter ranges

    @property
    def param_ranges(self):
        """
        Return the parameter ranges for each fit parameter. This is a tuple.
        Global parameters are first, a list of local parameter ranges are next.
        """

        global_param_ranges = {}
        for p in self.global_param.keys():
            global_param_ranges[p] = self.global_param[p].guess_range

        final_param_ranges = []
        for expt_name in self._expt_list_stable_order:
            e = self._expt_dict[expt_name]
            param_ranges = copy.deepcopy(e.model.param_guess_ranges)

            for k in e.model.param_aliases.keys():
                param_ranges.pop(k)

            final_param_ranges.append(param_ranges)


        return global_param_ranges, final_param_ranges

    def update_range(self,param_name,param_range,expt=None):
        """
        Update the range of a parameter for this fit.  If the experiment is None,
        set a global parameter.  Otherwise, set the specified experiment.

            param_name: name of parameter to set
            param_guess: value to set parameter to
            expt_name: name of experiment
        """

        try:
            if len(param_range) != 2:
                raise TypeError
        except TypeError:
            err = "Parameter range must be a list or tuple of length 2"
            raise TypeError(err)

        if expt == None:
            try:
                self.global_param[param_name].guess_range = param_range
            except KeyError:
                err = "param \"{}\" is not global.  You must specify an experiment.\n".format(param_name)
                raise KeyError(err)
        else:
            self._expt_dict[expt.experiment_id].model.update_guess_ranges({param_name:param_range})

    #--------------------------------------------------------------------------
    # fixed parameters

    @property
    def fixed_param(self):
        """
        Return the fixed parameters of the fit.  This is a tuple,  Global fixed
        parameters are first, a list of local fixed parameters is next.
        """

        global_fixed_param = {}
        for p in self.global_param.keys():
            global_fixed_param[p] = self._global_params[p].fixed

        final_fixed_param = []
        for expt_name in self._expt_list_stable_order:

            e = self._expt_dict[expt_name]

            fixed_param = copy.deepcopy(e.model.fixed_param)

            for k in e.model.param_aliases.keys():
                try:
                    fixed_param.pop(k)
                except KeyError:
                    pass

            final_fixed_param.append(fixed_param)

        return global_fixed_param, final_fixed_param

    def update_fixed(self,param_name,param_value,expt=None):
        """
        Fix fit parameters.  If expt is None, set a global parameter. Otherwise,
        fix individual experiment parameters.  
            param_name: name of parameter to set
            param_guess: value to set parameter to
            expt_name: name of experiment

            if param_value is set to None, fixed value is removed.

        """

        if expt == None:
            try:
                if param_value == None:
                    self.global_param[param_name].fixed = False
                else:
                    self.global_param[param_name].fixed = True
                    self.global_param[param_name].value = param_value
            except KeyError:
                err = "param \"{}\" is not global.  You must specify an experiment.\n".format(param_name)
                raise KeyError(err)

        else:
            self._expt_dict[expt.experiment_id].model.update_fixed({param_name:param_value})


    #--------------------------------------------------------------------------
    # parameter bounds

    @property
    def param_bounds(self):
        """
        Return the parameter bounds for each fit parameter. This is a tuple.
        Global parameters are first, a list of local parameter ranges are next.
        """

        global_param_bounds = {}
        for p in self.global_param.keys():
            global_param_bounds[p] = copy.deepcopy(self.global_param[p].bounds)

        final_param_bounds = []
        for expt_name in self._expt_list_stable_order:
            e = self._expt_dict[expt_name]
            param_bounds = copy.deepcopy(e.model.bounds)

            for k in e.model.param_aliases.keys():
                param_bounds.pop(k)

            final_param_bounds.append(param_bounds)


        return global_param_bounds, final_param_bounds

    def update_bounds(self,param_name,param_bounds,expt=None):
        """
        Update the bounds of a parameter for this fit.  If the experiment is None,
        set a global parameter.  Otherwise, set the specified experiment.

            param_name: name of parameter to set
            param_bounds value to set parameter to
            expt_name: name of experiment
        """

        try:
            if len(param_bounds) != 2:
                raise TypeError
        except TypeError:
            err = "Parameter bounds must be a list or tuple of length 2"
            raise TypeError(err)

        if expt == None:
            try:
                self.global_param[param_name].bounds = param_bounds
            except KeyError:
                err = "param \"{}\" is not global.  You must specify an experiment.\n".format(param_name)
                raise KeyError(err)
        else:
            self._expt_dict[expt.experiment_id].model.update_bounds({param_name:param_bounds})


<<<<<<< HEAD
=======
    #--------------------------------------------------------------------------
    # Functions for updating values directly (used in gui)

    def guess_to_value(self):
        """
        Set all parameter values back to their guesses.
        """       
 
        for p in self.global_param.keys():
            self.global_param[p].value = self.global_param[p].guess

        for expt_name in self._expt_list_stable_order:
            for n, p in self._expt_dict[expt_name].model.parameters.items():
                p.value = p.guess

    def update_value(self,param_name,param_value,expt=None):
        """
        Update the one of the values for this fit.  If the experiment is None,
        set a global parameter.  Otherwise, set the specified experiment.

            param_name: name of parameter to set
            param_value: value to set parameter to
            expt_name: name of experiment
        """

        if expt == None:
            try:
                self.global_param[param_name].value = param_value
            except KeyError:
                err = "param \"{}\" is not global.  You must specify an experiment.\n".format(param_name)
                raise KeyError(err)
        else:
            self._expt_dict[expt.experiment_id].model.update_values({param_name:param_value})
>>>>>>> fe691710
<|MERGE_RESOLUTION|>--- conflicted
+++ resolved
@@ -1065,9 +1065,6 @@
         else:
             self._expt_dict[expt.experiment_id].model.update_bounds({param_name:param_bounds})
 
-
-<<<<<<< HEAD
-=======
     #--------------------------------------------------------------------------
     # Functions for updating values directly (used in gui)
 
@@ -1101,4 +1098,3 @@
                 raise KeyError(err)
         else:
             self._expt_dict[expt.experiment_id].model.update_values({param_name:param_value})
->>>>>>> fe691710
