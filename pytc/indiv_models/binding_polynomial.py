--- conflicted
+++ resolved
@@ -93,9 +93,4 @@
             self._fit_beta_array, self._fit_dH_array, S_conc_corr, self._T_conc, self._T_conc_free, 
             final_array)
 
-<<<<<<< HEAD
-        return final_array
-        
-=======
-        return final_array
->>>>>>> f3a9fd3d
+        return final_array